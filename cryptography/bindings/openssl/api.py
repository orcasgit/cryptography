# Licensed under the Apache License, Version 2.0 (the "License");
# you may not use this file except in compliance with the License.
# You may obtain a copy of the License at
#
#    http://www.apache.org/licenses/LICENSE-2.0
#
# Unless required by applicable law or agreed to in writing, software
# distributed under the License is distributed on an "AS IS" BASIS,
# WITHOUT WARRANTIES OR CONDITIONS OF ANY KIND, either express or
# implied.
# See the License for the specific language governing permissions and
# limitations under the License.

from __future__ import absolute_import, division, print_function

import itertools
import sys

import cffi

from cryptography.primitives import interfaces
from cryptography.primitives.block.ciphers import AES, Camellia
from cryptography.primitives.block.modes import CBC, CTR, ECB, OFB, CFB


class GetCipherByName(object):
    def __init__(self, fmt):
        self._fmt = fmt

    def __call__(self, api, cipher, mode):
        cipher_name = self._fmt.format(cipher=cipher, mode=mode).lower()
        return api.lib.EVP_get_cipherbyname(cipher_name.encode("ascii"))


class API(object):
    """
    OpenSSL API wrapper.
    """
    _modules = [
        "asn1",
        "bignum",
        "bio",
        "conf",
        "crypto",
        "dh",
        "dsa",
        "engine",
        "err",
        "evp",
        "hmac",
        "nid",
        "opensslv",
        "pem",
        "pkcs7",
        "pkcs12",
        "rand",
        "rsa",
        "ssl",
        "x509",
        "x509name",
        "x509v3",
    ]

    def __init__(self):
        self.ffi = cffi.FFI()
        includes = []
        functions = []
        macros = []
        for name in self._modules:
            __import__("cryptography.bindings.openssl." + name)
            module = sys.modules["cryptography.bindings.openssl." + name]
            self.ffi.cdef(module.TYPES)

            macros.append(module.MACROS)
            functions.append(module.FUNCTIONS)
            includes.append(module.INCLUDES)

        # loop over the functions & macros after declaring all the types
        # so we can set interdependent types in different files and still
        # have them all defined before we parse the funcs & macros
        for func in functions:
            self.ffi.cdef(func)
        for macro in macros:
            self.ffi.cdef(macro)

        # We include functions here so that if we got any of their definitions
        # wrong, the underlying C compiler will explode. In C you are allowed
        # to re-declare a function if it has the same signature. That is:
        #   int foo(int);
        #   int foo(int);
        # is legal, but the following will fail to compile:
        #   int foo(int);
        #   int foo(short);
        self.lib = self.ffi.verify(
            source="\n".join(includes + functions),
            libraries=["crypto", "ssl"],
        )

        self.lib.OpenSSL_add_all_algorithms()
        self.lib.SSL_load_error_strings()

        self._cipher_registry = {}
        self._register_default_ciphers()

    def openssl_version_text(self):
        """
        Friendly string name of linked OpenSSL.

        Example: OpenSSL 1.0.1e 11 Feb 2013
        """
        return self.ffi.string(self.lib.OPENSSL_VERSION_TEXT).decode("ascii")

    def supports_cipher(self, cipher, mode):
        try:
            adapter = self._cipher_registry[type(cipher), type(mode)]
        except KeyError:
            return False
        evp_cipher = adapter(self, cipher, mode)
        return self.ffi.NULL != evp_cipher

    def register_cipher_adapter(self, cipher_cls, mode_cls, adapter):
        if (cipher_cls, mode_cls) in self._cipher_registry:
            raise ValueError("Duplicate registration for: {0} {1}".format(
                cipher_cls, mode_cls)
            )
        self._cipher_registry[cipher_cls, mode_cls] = adapter

    def _register_default_ciphers(self):
        for cipher_cls, mode_cls in itertools.product(
            [AES, Camellia],
            [CBC, CTR, ECB, OFB, CFB],
        ):
            self.register_cipher_adapter(
                cipher_cls,
                mode_cls,
                GetCipherByName("{cipher.name}-{cipher.key_size}-{mode.name}")
            )

<<<<<<< HEAD
    def create_block_cipher_encrypt_context(self, cipher, mode):
        ctx, evp, iv_nonce = self._create_block_cipher_context(cipher, mode)
        res = self.lib.EVP_EncryptInit_ex(ctx, evp, api.ffi.NULL, cipher.key,
                                          iv_nonce)
        assert res != 0
        # We purposely disable padding here as it's handled higher up in the
        # API.
        self.lib.EVP_CIPHER_CTX_set_padding(ctx, 0)
        return ctx

    def create_block_cipher_decrypt_context(self, cipher, mode):
        ctx, evp, iv_nonce = self._create_block_cipher_context(cipher, mode)
        res = self.lib.EVP_DecryptInit_ex(ctx, evp, api.ffi.NULL, cipher.key,
                                          iv_nonce)
        assert res != 0
        # We purposely disable padding here as it's handled higher up in the
        # API.
        self.lib.EVP_CIPHER_CTX_set_padding(ctx, 0)
        return ctx

    def _create_block_cipher_context(self, cipher, mode):
        ctx = self.ffi.new("EVP_CIPHER_CTX *")
        res = self.lib.EVP_CIPHER_CTX_init(ctx)
        assert res != 0
        ctx = self.ffi.gc(ctx, self.lib.EVP_CIPHER_CTX_cleanup)
        # TODO: compute name using a better algorithm
        ciphername = "{0}-{1}-{2}".format(
            cipher.name, cipher.key_size, mode.name
        ).lower()
        evp_cipher = self.lib.EVP_get_cipherbyname(ciphername.encode("ascii"))
=======
    def create_block_cipher_context(self, cipher, mode):
        ctx = self.lib.EVP_CIPHER_CTX_new()
        ctx = self.ffi.gc(ctx, self.lib.EVP_CIPHER_CTX_free)
        evp_cipher = self._cipher_registry[type(cipher), type(mode)](
            self, cipher, mode
        )
>>>>>>> c160079d
        assert evp_cipher != self.ffi.NULL
        if isinstance(mode, interfaces.ModeWithInitializationVector):
            iv_nonce = mode.initialization_vector
        elif isinstance(mode, interfaces.ModeWithNonce):
            iv_nonce = mode.nonce
        else:
            iv_nonce = self.ffi.NULL

        return (ctx, evp_cipher, iv_nonce)

    def update_encrypt_context(self, ctx, data):
        block_size = self.lib.EVP_CIPHER_CTX_block_size(ctx)
        buf = self.ffi.new("unsigned char[]", len(data) + block_size - 1)
        outlen = self.ffi.new("int *")
        res = self.lib.EVP_EncryptUpdate(ctx, buf, outlen, data, len(data))
        assert res != 0
        return self.ffi.buffer(buf)[:outlen[0]]

    def update_decrypt_context(self, ctx, data):
        block_size = self.lib.EVP_CIPHER_CTX_block_size(ctx)
        buf = self.ffi.new("unsigned char[]", len(data) + block_size - 1)
        outlen = self.ffi.new("int *")
        res = self.lib.EVP_DecryptUpdate(ctx, buf, outlen, data, len(data))
        assert res != 0
        return self.ffi.buffer(buf)[:outlen[0]]

    def finalize_encrypt_context(self, ctx):
        block_size = self.lib.EVP_CIPHER_CTX_block_size(ctx)
        buf = self.ffi.new("unsigned char[]", block_size)
        outlen = self.ffi.new("int *")
        res = self.lib.EVP_EncryptFinal_ex(ctx, buf, outlen)
        assert res != 0
        res = self.lib.EVP_CIPHER_CTX_cleanup(ctx)
        assert res == 1
        return self.ffi.buffer(buf)[:outlen[0]]

    def finalize_decrypt_context(self, ctx):
        block_size = self.lib.EVP_CIPHER_CTX_block_size(ctx)
        buf = self.ffi.new("unsigned char[]", block_size)
        outlen = self.ffi.new("int *")
        res = self.lib.EVP_DecryptFinal_ex(ctx, buf, outlen)
        assert res != 0
        res = self.lib.EVP_CIPHER_CTX_cleanup(ctx)
        assert res == 1
        return self.ffi.buffer(buf)[:outlen[0]]

    def supports_hash(self, hash_cls):
        return (self.ffi.NULL !=
                self.lib.EVP_get_digestbyname(hash_cls.name.encode("ascii")))

    def create_hash_context(self, hashobject):
        ctx = self.lib.EVP_MD_CTX_create()
        ctx = self.ffi.gc(ctx, self.lib.EVP_MD_CTX_destroy)
        evp_md = self.lib.EVP_get_digestbyname(hashobject.name.encode("ascii"))
        assert evp_md != self.ffi.NULL
        res = self.lib.EVP_DigestInit_ex(ctx, evp_md, self.ffi.NULL)
        assert res != 0
        return ctx

    def update_hash_context(self, ctx, data):
        res = self.lib.EVP_DigestUpdate(ctx, data, len(data))
        assert res != 0

    def finalize_hash_context(self, ctx, digest_size):
        buf = self.ffi.new("unsigned char[]", digest_size)
        res = self.lib.EVP_DigestFinal_ex(ctx, buf, self.ffi.NULL)
        assert res != 0
        res = self.lib.EVP_MD_CTX_cleanup(ctx)
        assert res == 1
        return self.ffi.buffer(buf)[:digest_size]

    def copy_hash_context(self, ctx):
        copied_ctx = self.lib.EVP_MD_CTX_create()
        copied_ctx = self.ffi.gc(copied_ctx, self.lib.EVP_MD_CTX_destroy)
        res = self.lib.EVP_MD_CTX_copy_ex(copied_ctx, ctx)
        assert res != 0
        return copied_ctx


api = API()<|MERGE_RESOLUTION|>--- conflicted
+++ resolved
@@ -136,7 +136,6 @@
                 GetCipherByName("{cipher.name}-{cipher.key_size}-{mode.name}")
             )
 
-<<<<<<< HEAD
     def create_block_cipher_encrypt_context(self, cipher, mode):
         ctx, evp, iv_nonce = self._create_block_cipher_context(cipher, mode)
         res = self.lib.EVP_EncryptInit_ex(ctx, evp, api.ffi.NULL, cipher.key,
@@ -158,23 +157,11 @@
         return ctx
 
     def _create_block_cipher_context(self, cipher, mode):
-        ctx = self.ffi.new("EVP_CIPHER_CTX *")
-        res = self.lib.EVP_CIPHER_CTX_init(ctx)
-        assert res != 0
-        ctx = self.ffi.gc(ctx, self.lib.EVP_CIPHER_CTX_cleanup)
-        # TODO: compute name using a better algorithm
-        ciphername = "{0}-{1}-{2}".format(
-            cipher.name, cipher.key_size, mode.name
-        ).lower()
-        evp_cipher = self.lib.EVP_get_cipherbyname(ciphername.encode("ascii"))
-=======
-    def create_block_cipher_context(self, cipher, mode):
         ctx = self.lib.EVP_CIPHER_CTX_new()
         ctx = self.ffi.gc(ctx, self.lib.EVP_CIPHER_CTX_free)
         evp_cipher = self._cipher_registry[type(cipher), type(mode)](
             self, cipher, mode
         )
->>>>>>> c160079d
         assert evp_cipher != self.ffi.NULL
         if isinstance(mode, interfaces.ModeWithInitializationVector):
             iv_nonce = mode.initialization_vector
